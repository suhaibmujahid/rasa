import logging

import numpy as np
import os
import pickle
import scipy.sparse
import typing
import warnings

from typing import Any, Dict, List, Optional, Text, Tuple, Union
from shutil import copyfile

from rasa.nlu.extractors.crf_entity_extractor import CRFEntityExtractor
from tf_metrics import f1

import rasa.utils.io as io_utils
from rasa.utils.plotter import Plotter
from rasa.nlu.extractors import EntityExtractor
from rasa.nlu.test import determine_token_labels
from rasa.nlu.tokenizers.tokenizer import Token
from rasa.nlu.classifiers import LABEL_RANKING_LENGTH
from rasa.utils import train_utils
from rasa.utils.train_utils import SessionDataType, TrainingMetrics
from rasa.nlu.constants import (
    MESSAGE_INTENT_ATTRIBUTE,
    MESSAGE_TEXT_ATTRIBUTE,
    MESSAGE_VECTOR_SPARSE_FEATURE_NAMES,
    MESSAGE_VECTOR_DENSE_FEATURE_NAMES,
    MESSAGE_TOKENS_NAMES,
    MESSAGE_ENTITIES_ATTRIBUTE,
)

import tensorflow as tf

# avoid warning println on contrib import - remove for tf 2
tf.contrib._warning = None

logger = logging.getLogger(__name__)

if typing.TYPE_CHECKING:
    from rasa.nlu.config import RasaNLUModelConfig
    from rasa.nlu.training_data import TrainingData
    from rasa.nlu.model import Metadata
    from rasa.nlu.training_data import Message


MESSAGE_BILOU_ENTITIES_ATTRIBUTE = "BILOU_entities"


class EmbeddingIntentClassifier(EntityExtractor):
    """Intent classifier using supervised embeddings.

    The embedding intent classifier embeds user inputs
    and intent labels into the same space.
    Supervised embeddings are trained by maximizing similarity between them.
    It also provides rankings of the labels that did not "win".

    The embedding intent classifier needs to be preceded by
    a featurizer in the pipeline.
    This featurizer creates the features used for the embeddings.
    It is recommended to use ``CountVectorsFeaturizer`` that
    can be optionally preceded by ``SpacyNLP`` and ``SpacyTokenizer``.

    Based on the starspace idea from: https://arxiv.org/abs/1709.03856.
    However, in this implementation the `mu` parameter is treated differently
    and additional hidden layers are added together with dropout.
    """

    provides = ["intent", "intent_ranking", "entities"]

    requires = []

    # default properties (DOC MARKER - don't remove)
    defaults = {
        # nn architecture
        # sizes of hidden layers before the embedding layer for input words
        # the number of hidden layers is thus equal to the length of this list
        "hidden_layers_sizes_a": [],
        # sizes of hidden layers before the embedding layer for intent labels
        # the number of hidden layers is thus equal to the length of this list
        "hidden_layers_sizes_b": [],
        # sizes of hidden layers before the embedding layer for tag labels
        # the number of hidden layers is thus equal to the length of this list
        "hidden_layers_sizes_c": [],
        # Whether to share the hidden layer weights between input words and labels
        "share_hidden_layers": False,
        # number of units in transformer
        "transformer_size": 256,
        # number of transformer layers
        "num_transformer_layers": 2,
        # number of attention heads in transformer
        "num_heads": 4,
        # type of positional encoding in transformer
        "pos_encoding": "timing",  # string 'timing' or 'emb'
        # max sequence length if pos_encoding='emb'
        "max_seq_length": 256,
        # training parameters
        # initial and final batch sizes - batch size will be
        # linearly increased for each epoch
        "batch_size": [64, 256],
        # how to create batches
        "batch_strategy": "balanced",  # string 'sequence' or 'balanced'
        # number of epochs
        "epochs": 300,
        # set random seed to any int to get reproducible results
        "random_seed": None,
        # optimizer
        "optimizer": "Adam",  # can be either 'Adam' (default) or 'Nadam'
        "learning_rate": 0.001,
        "normalize_loss": False,
        # embedding parameters
        # default dense dimension used if no dense features are present
        "dense_dim": 512,
        # dimension size of embedding vectors
        "embed_dim": 20,
        # the type of the similarity
        "num_neg": 20,
        # flag if minimize only maximum similarity over incorrect actions
        "similarity_type": "auto",  # string 'auto' or 'cosine' or 'inner'
        # the type of the loss function
        "loss_type": "softmax",  # string 'softmax' or 'margin'
        # how similar the algorithm should try
        # to make embedding vectors for correct labels
        "mu_pos": 0.8,  # should be 0.0 < ... < 1.0 for 'cosine'
        # maximum negative similarity for incorrect labels
        "mu_neg": -0.4,  # should be -1.0 < ... < 1.0 for 'cosine'
        # flag: if true, only minimize the maximum similarity for incorrect labels
        "use_max_sim_neg": True,
        # scale loss inverse proportionally to confidence of correct prediction
        "scale_loss": True,
        # regularization parameters
        # the scale of L2 regularization
        "C2": 0.002,
        # the scale of how critical the algorithm should be of minimizing the
        # maximum similarity between embeddings of different labels
        "C_emb": 0.8,
        # dropout rate for rnn
        "droprate": 0.2,
        # use a unidirectional or bidirectional encoder
        "unidirectional_encoder": True,
        # visualization of accuracy
        # how often to calculate training accuracy
        "evaluate_every_num_epochs": 20,  # small values may hurt performance
        # how many examples to use for calculation of training accuracy
        "evaluate_on_num_examples": 0,  # large values may hurt performance
        # model config
        # if true intent classification is trained and intent predicted
        "intent_classification": True,
        # if true named entity recognition is trained and entities predicted
        "named_entity_recognition": True,
<<<<<<< HEAD
        # number of entity tags
        "num_tags": None,
        "var_layers": []  # ["pre", "cls", "crf"]
=======
        "masked_lm_loss": False,
        "sparse_input_dropout": False,
        "bilou_flag": False,
>>>>>>> 77465df3
    }
    # end default properties (DOC MARKER - don't remove)

    @staticmethod
    def _check_old_config_variables(config: Dict[Text, Any]) -> None:
        """Config migration warning"""

        removed_tokenization_params = [
            "intent_tokenization_flag",
            "intent_split_symbol",
        ]
        for removed_param in removed_tokenization_params:
            if removed_param in config:
                warnings.warn(
                    f"Intent tokenization has been moved to Tokenizer components. "
                    f"Your config still mentions '{removed_param}'. Tokenization may "
                    f"fail if you specify the parameter here. Please specify the "
                    f"parameter 'intent_tokenization_flag' and 'intent_split_symbol' "
                    f"in the tokenizer of your NLU pipeline.",
                    DeprecationWarning,
                )

    # init helpers
    def _load_nn_architecture_params(self, config: Dict[Text, Any]) -> None:
        self.hidden_layer_sizes = {
            "text": config["hidden_layers_sizes_a"],
            "intent": config["hidden_layers_sizes_b"],
            "tag": config["hidden_layers_sizes_c"],
        }
        self.share_hidden_layers = config["share_hidden_layers"]
        if (
            self.share_hidden_layers
            and self.hidden_layer_sizes["text"] != self.hidden_layer_sizes["intent"]
        ):
            raise ValueError(
                "If hidden layer weights are shared,"
                "hidden_layer_sizes for a and b must coincide"
            )

        self.batch_in_size = config["batch_size"]
        self.batch_in_strategy = config["batch_strategy"]

        self.optimizer = config["optimizer"]
        self.normalize_loss = config["normalize_loss"]
        self.learning_rate = config["learning_rate"]
        self.epochs = config["epochs"]

        self.random_seed = self.component_config["random_seed"]

        self.transformer_size = self.component_config["transformer_size"]
        self.num_transformer_layers = self.component_config["num_transformer_layers"]
        self.num_heads = self.component_config["num_heads"]
        self.pos_encoding = self.component_config["pos_encoding"]
        self.max_seq_length = self.component_config["max_seq_length"]
        self.unidirectional_encoder = self.component_config["unidirectional_encoder"]

    def _load_embedding_params(self, config: Dict[Text, Any]) -> None:
        self.embed_dim = config["embed_dim"]
        self.num_neg = config["num_neg"]
        self.dense_dim = config["dense_dim"]

        self.similarity_type = config["similarity_type"]
        self.loss_type = config["loss_type"]
        if self.similarity_type == "auto":
            if self.loss_type == "softmax":
                self.similarity_type = "inner"
            elif self.loss_type == "margin":
                self.similarity_type = "cosine"

        self.mu_pos = config["mu_pos"]
        self.mu_neg = config["mu_neg"]
        self.use_max_sim_neg = config["use_max_sim_neg"]

        self.scale_loss = config["scale_loss"]

    def _load_regularization_params(self, config: Dict[Text, Any]) -> None:
        self.C2 = config["C2"]
        self.C_emb = config["C_emb"]
        self.droprate = config["droprate"]

    def _load_visual_params(self, config: Dict[Text, Any]) -> None:
        self.evaluate_every_num_epochs = config["evaluate_every_num_epochs"]
        if self.evaluate_every_num_epochs < 1:
            self.evaluate_every_num_epochs = self.epochs
        self.evaluate_on_num_examples = config["evaluate_on_num_examples"]

    def _load_params(self) -> None:
        self._check_old_config_variables(self.component_config)
        self._tf_config = train_utils.load_tf_config(self.component_config)
        self._load_nn_architecture_params(self.component_config)
        self._load_embedding_params(self.component_config)
        self._load_regularization_params(self.component_config)
        self._load_visual_params(self.component_config)

        self.intent_classification = self.component_config["intent_classification"]
        self.named_entity_recognition = self.component_config[
            "named_entity_recognition"
        ]
<<<<<<< HEAD
        self.num_tags = self.component_config["num_tags"]
        self.var_layers = self.component_config["var_layers"]
=======
        self.masked_lm_loss = self.component_config["masked_lm_loss"]
        self.sparse_input_dropout = self.component_config["sparse_input_dropout"]
        self.bilou_flag = self.component_config["bilou_flag"]
>>>>>>> 77465df3

    # package safety checks
    @classmethod
    def required_packages(cls) -> List[Text]:
        return ["tensorflow"]

    def __init__(
        self,
        component_config: Optional[Dict[Text, Any]] = None,
        inverted_label_dict: Optional[Dict[int, Text]] = None,
        inverted_tag_dict: Optional[Dict[int, Text]] = None,
        session: Optional["tf.Session"] = None,
        graph: Optional["tf.Graph"] = None,
        batch_placeholder: Optional["tf.Tensor"] = None,
        similarity_all: Optional["tf.Tensor"] = None,
        intent_prediction: Optional["tf.Tensor"] = None,
        entity_prediction: Optional["tf.Tensor"] = None,
        similarity: Optional["tf.Tensor"] = None,
        cls_embed: Optional["tf.Tensor"] = None,
        label_embed: Optional["tf.Tensor"] = None,
        all_labels_embed: Optional["tf.Tensor"] = None,
        batch_tuple_sizes: Optional[Dict] = None,
        attention_weights: Optional["tf.Tensor"] = None,
    ) -> None:
        """Declare instant variables with default values"""

        super().__init__(component_config)

        self._load_params()

        # transform numbers to labels
        self.inverted_label_dict = inverted_label_dict
        self.inverted_tag_dict = inverted_tag_dict
        # encode all label_ids with numbers
        self._label_data = None

        # tf related instances
        self.session = session
        self.graph = graph
        self.batch_in = batch_placeholder
        self.sim_all = similarity_all
        self.intent_prediction = intent_prediction
        self.entity_prediction = entity_prediction
        self.sim = similarity

        # persisted embeddings
        self.cls_embed = cls_embed
        self.label_embed = label_embed
        self.all_labels_embed = all_labels_embed

        # keep the input tuple sizes in self.batch_in
        self.batch_tuple_sizes = batch_tuple_sizes

        # internal tf instances
        self._iterator = None
        self._train_op = None
        self._is_training = None
        self._in_layer_norm = {}

        # number of entity tags
        self.num_tags = 0

        self.pre_embed_layer = None
        self.cls_embed_layer = None
        self.crf_embed_layer = None

        self.attention_weights = attention_weights

        self.training_log_file = io_utils.create_temporary_file("")

    # training data helpers:
    @staticmethod
    def _create_label_id_dict(
        training_data: "TrainingData", attribute: Text
    ) -> Dict[Text, int]:
        """Create label_id dictionary"""

        distinct_label_ids = {
            example.get(attribute) for example in training_data.intent_examples
        } - {None}
        return {
            label_id: idx for idx, label_id in enumerate(sorted(distinct_label_ids))
        }

    @staticmethod
    def _create_tag_id_dict(
        training_data: "TrainingData", bilou_flag: bool
    ) -> Dict[Text, int]:
        """Create label_id dictionary"""

        if bilou_flag:
            bilou_prefix = ["B-", "I-", "L-", "U-"]
            distinct_tag_ids = set(
                [
                    e[2:]
                    for example in training_data.training_examples
                    if example.get(MESSAGE_BILOU_ENTITIES_ATTRIBUTE)
                    for e in example.get(MESSAGE_BILOU_ENTITIES_ATTRIBUTE)
                ]
            ) - {""}

            tag_id_dict = {
                f"{prefix}{tag_id}": idx_1 * len(bilou_prefix) + idx_2
                for idx_1, tag_id in enumerate(sorted(distinct_tag_ids))
                for idx_2, prefix in enumerate(bilou_prefix)
            }
            tag_id_dict["O"] = len(distinct_tag_ids) * len(bilou_prefix)

            return tag_id_dict

        distinct_tag_ids = set(
            [
                e["entity"]
                for example in training_data.entity_examples
                for e in example.get(MESSAGE_ENTITIES_ATTRIBUTE)
            ]
        ) - {None}

        tag_id_dict = {
            tag_id: idx for idx, tag_id in enumerate(sorted(distinct_tag_ids), 1)
        }
        tag_id_dict["O"] = 0

        return tag_id_dict

    @staticmethod
    def _find_example_for_label(
        label: Text, examples: List["Message"], attribute: Text
    ) -> Optional["Message"]:
        for ex in examples:
            if ex.get(attribute) == label:
                return ex
        return None

    @staticmethod
    def _find_example_for_tag(tag, examples, attribute):
        for ex in examples:
            for e in ex.get(attribute):
                if e["entity"] == tag:
                    return ex
        return None

    @staticmethod
    def _check_labels_features_exist(
        labels_example: List["Message"], attribute: Text
    ) -> bool:
        """Check if all labels have features set"""

        for label_example in labels_example:
            if (
                label_example.get(MESSAGE_VECTOR_SPARSE_FEATURE_NAMES[attribute])
                is None
                and label_example.get(MESSAGE_VECTOR_DENSE_FEATURE_NAMES[attribute])
                is None
            ):
                return False
        return True

    @staticmethod
    def _extract_and_add_features(
        message: "Message", attribute: Text
    ) -> Tuple[Optional[scipy.sparse.spmatrix], Optional[np.ndarray]]:
        sparse_features = None
        dense_features = None

        if message.get(MESSAGE_VECTOR_SPARSE_FEATURE_NAMES[attribute]) is not None:
            sparse_features = message.get(
                MESSAGE_VECTOR_SPARSE_FEATURE_NAMES[attribute]
            )

        if message.get(MESSAGE_VECTOR_DENSE_FEATURE_NAMES[attribute]) is not None:
            dense_features = message.get(MESSAGE_VECTOR_DENSE_FEATURE_NAMES[attribute])

        if sparse_features is not None and dense_features is not None:
            if sparse_features.shape[0] != dense_features.shape[0]:
                raise ValueError(
                    f"Sequence dimensions for sparse and dense features "
                    f"don't coincide in '{message.text}'"
                )

        return sparse_features, dense_features

    @staticmethod
    def _compute_default_label_features(
        labels_example: List["Message"],
    ) -> List[np.ndarray]:
        """Compute one-hot representation for the labels"""

        return [
            np.array(
                [
                    scipy.sparse.coo_matrix(
                        ([1], ([0], [idx])), shape=(1, len(labels_example))
                    )
                    for idx in range(len(labels_example))
                ]
            )
        ]

    @staticmethod
    def _add_to_session_data(
        session_data: SessionDataType, key: Text, features: List[np.ndarray]
    ):
        if not features:
            return

        session_data[key] = []

        for data in features:
            if data.size > 0:
                session_data[key].append(data)

    @staticmethod
    def _add_mask_to_session_data(
        session_data: SessionDataType, key: Text, from_key: Text
    ):

        session_data[key] = []

        for data in session_data[from_key]:
            if data.size > 0:
                # explicitly add last dimension to mask
                # to track correctly dynamic sequences
                mask = np.array([np.ones((x.shape[0], 1)) for x in data])
                session_data[key].append(mask)
                break

    @staticmethod
    def _get_num_of_features(session_data: "SessionDataType", key: Text) -> int:
        num_features = 0
        for data in session_data[key]:
            if data.size > 0:
                num_features += data[0].shape[-1]
        return num_features

    @staticmethod
    def _check_enough_labels(session_data: "SessionDataType") -> bool:
        return len(np.unique(session_data["intent_ids"])) >= 2

    def check_input_dimension_consistency(self, session_data: "SessionDataType"):
        if self.share_hidden_layers:
            num_text_features = self._get_num_of_features(session_data, "text_features")
            num_intent_features = self._get_num_of_features(
                session_data, "intent_features"
            )

            if num_text_features != num_intent_features:
                raise ValueError(
                    "If embeddings are shared "
                    "text features and label features "
                    "must coincide. Check the output dimensions of previous components."
                )

    def _extract_labels_precomputed_features(
        self, label_examples: List["Message"]
    ) -> List[np.ndarray]:
        """Collect precomputed encodings"""

        sparse_features = []
        dense_features = []

        for e in label_examples:
            _sparse, _dense = self._extract_and_add_features(
                e, MESSAGE_INTENT_ATTRIBUTE
            )
            if _sparse is not None:
                sparse_features.append(_sparse)
            if _dense is not None:
                dense_features.append(_dense)

        sparse_features = np.array(sparse_features)
        dense_features = np.array(dense_features)

        return [sparse_features, dense_features]

    def _create_label_data(
        self,
        training_data: "TrainingData",
        label_id_dict: Dict[Text, int],
        attribute: Text,
    ) -> "SessionDataType":
        """Create matrix with label_ids encoded in rows as bag of words.

        Find a training example for each label and get the encoded features
        from the corresponding Message object.
        If the features are already computed, fetch them from the message object
        else compute a one hot encoding for the label as the feature vector.
        """

        # Collect one example for each label
        labels_idx_example = []
        for label_name, idx in label_id_dict.items():
            label_example = self._find_example_for_label(
                label_name, training_data.intent_examples, attribute
            )
            labels_idx_example.append((idx, label_example))

        # Sort the list of tuples based on label_idx
        labels_idx_example = sorted(labels_idx_example, key=lambda x: x[0])
        labels_example = [example for (_, example) in labels_idx_example]

        # Collect features, precomputed if they exist, else compute on the fly
        if self._check_labels_features_exist(labels_example, attribute):
            features = self._extract_labels_precomputed_features(labels_example)
        else:
            features = self._compute_default_label_features(labels_example)

        label_data = {}
        self._add_to_session_data(label_data, "intent_features", features)
        self._add_mask_to_session_data(label_data, "intent_mask", "intent_features")

        return label_data

    def use_default_label_features(self, label_ids: np.ndarray) -> List[np.ndarray]:
        return [
            np.array(
                [
                    self._label_data["intent_features"][0][label_id]
                    for label_id in label_ids
                ]
            )
        ]

    def _create_session_data(
        self,
        training_data: List["Message"],
        label_id_dict: Optional[Dict[Text, int]] = None,
        tag_id_dict: Optional[Dict[Text, int]] = None,
        label_attribute: Optional[Text] = None,
    ) -> "SessionDataType":
        """Prepare data for training and create a SessionDataType object"""

        X_sparse = []
        X_dense = []
        Y_sparse = []
        Y_dense = []
        label_ids = []
        tag_ids = []

        for e in training_data:
            _sparse, _dense = self._extract_and_add_features(e, MESSAGE_TEXT_ATTRIBUTE)
            if _sparse is not None:
                X_sparse.append(_sparse)
            if _dense is not None:
                X_dense.append(_dense)

            _sparse, _dense = self._extract_and_add_features(
                e, MESSAGE_INTENT_ATTRIBUTE
            )
            if _sparse is not None:
                Y_sparse.append(_sparse)
            if _dense is not None:
                Y_dense.append(_dense)

            if label_attribute and e.get(label_attribute):
                label_ids.append(label_id_dict[e.get(label_attribute)])

            if self.named_entity_recognition and tag_id_dict:
                if self.bilou_flag:
                    if e.get(MESSAGE_BILOU_ENTITIES_ATTRIBUTE):
                        _tags = [
                            tag_id_dict[_tag]
                            if _tag in tag_id_dict
                            else tag_id_dict["O"]
                            for _tag in e.get(MESSAGE_BILOU_ENTITIES_ATTRIBUTE)
                        ]
                    else:
                        _tags = [
                            tag_id_dict["O"]
                            for _ in e.get(MESSAGE_TOKENS_NAMES[MESSAGE_TEXT_ATTRIBUTE])
                        ]
                else:
                    _tags = []
                    for t in e.get(MESSAGE_TOKENS_NAMES[MESSAGE_TEXT_ATTRIBUTE]):
                        _tag = determine_token_labels(
                            t, e.get(MESSAGE_ENTITIES_ATTRIBUTE), None
                        )
                        _tags.append(tag_id_dict[_tag])
                # transpose to have seq_len x 1
                tag_ids.append(np.array([_tags]).T)

        X_sparse = np.array(X_sparse)
        X_dense = np.array(X_dense)
        Y_sparse = np.array(Y_sparse)
        Y_dense = np.array(Y_dense)
        label_ids = np.array(label_ids)
        tag_ids = np.array(tag_ids)

        session_data = {}
        self._add_to_session_data(session_data, "text_features", [X_sparse, X_dense])
        self._add_to_session_data(session_data, "intent_features", [Y_sparse, Y_dense])
        if label_attribute and (
            "intent_features" not in session_data or not session_data["intent_features"]
        ):
            # no label features are present, get default features from _label_data
            session_data["intent_features"] = self.use_default_label_features(label_ids)

        # explicitly add last dimension to label_ids
        # to track correctly dynamic sequences
        self._add_to_session_data(
            session_data, "intent_ids", [np.expand_dims(label_ids, -1)]
        )
        self._add_to_session_data(session_data, "tag_ids", [tag_ids])

        self._add_mask_to_session_data(session_data, "text_mask", "text_features")
        self._add_mask_to_session_data(session_data, "intent_mask", "intent_features")

        return session_data

    # tf helpers:
    def _create_tf_embed_fnn(
        self,
        x_in: "tf.Tensor",
        layer_sizes: List[int],
        fnn_name: Text,
        embed_name: Text,
    ) -> "tf.Tensor":
        """Create nn with hidden layers and name"""

        x = train_utils.create_tf_fnn(
            x_in,
            layer_sizes,
            self.droprate,
            self.C2,
            self._is_training,
            layer_name_suffix=fnn_name,
        )
        return train_utils.create_tf_embed(
            x, self.embed_dim, self.C2, embed_name, self.similarity_type
        )

    def combine_sparse_dense_features(
        self,
        features: List[Union["tf.Tensor", "tf.SparseTensor"]],
        mask: "tf.Tensor",
        name: Text,
        sparse_dropout: bool = False,
    ) -> "tf.Tensor":

        dense_features = []

        dense_dim = self.dense_dim
        # if dense features are present use the feature dimension of the dense features
        for f in features:
            if not isinstance(f, tf.SparseTensor):
                dense_dim = f.shape[-1]
                break

        for f in features:
            if isinstance(f, tf.SparseTensor):
                if sparse_dropout:
                    to_retain_prob = tf.random.uniform(
                        tf.shape(f.values), 0, 1, f.values.dtype
                    )
                    to_retain = tf.greater_equal(to_retain_prob, self.droprate)
                    _f = tf.sparse.retain(f, to_retain)
                    _f = tf.cond(self._is_training, lambda: _f, lambda: f)
                else:
                    _f = f

                dense_features.append(
                    train_utils.tf_dense_layer_for_sparse(
                        _f, dense_dim, name, self.C2, input_dim=int(f.shape[-1])
                    )
                )
            else:
                dense_features.append(f)

        # if self._in_layer_norm.get(name) is None:
        #     self._in_layer_norm[name] = tf.keras.layers.LayerNormalization(name=name)
        # return self._in_layer_norm[name](tf.concat(dense_features, axis=-1))

        return tf.concat(dense_features, axis=-1) * mask

    def _mask_input(
        self, a: "tf.Tensor", mask: "tf.Tensor"
    ) -> Tuple["tf.Tensor", "tf.Tensor"]:
        """Randomly mask input sequences."""

        # do not mask cls token
        pad_mask_up_to_last = tf.cumprod(1 - mask, axis=1, exclusive=True, reverse=True)
        mask_up_to_last = 1 - pad_mask_up_to_last

        a_random_pad = (
            tf.random.uniform(tf.shape(a), tf.reduce_min(a), tf.reduce_max(a), a.dtype)
            * pad_mask_up_to_last
        )
        a_shuffle = tf.stop_gradient(
            tf.random.shuffle(a * mask_up_to_last + a_random_pad)
        )

        mask_vector = tf.get_variable("mask_vector", (1, 1, a.shape[-1]), a.dtype)
        a_mask = tf.tile(mask_vector, (tf.shape(a)[0], tf.shape(a)[1], 1))

        other_prob = tf.random.uniform(tf.shape(mask), 0, 1, mask.dtype)
        other_prob = tf.tile(other_prob, (1, 1, a.shape[-1]))
        a_other = tf.where(
            other_prob < 0.70, a_mask, tf.where(other_prob < 0.80, a_shuffle, a)
        )

        lm_mask_prob = (
            tf.random.uniform(tf.shape(mask), 0, 1, mask.dtype) * mask_up_to_last
        )
        lm_mask_bool = tf.greater_equal(lm_mask_prob, 0.85)
        a_pre = tf.where(tf.tile(lm_mask_bool, (1, 1, a.shape[-1])), a_other, a)

        a_pre = tf.cond(self._is_training, lambda: a_pre, lambda: a)

        return a_pre, lm_mask_bool

    def _create_tf_sequence(self, a_in: "tf.Tensor", mask: "tf.Tensor") -> "tf.Tensor":
        """Create sequence level embedding and mask."""

        a_in = train_utils.create_tf_fnn(
            a_in,
            self.hidden_layer_sizes["text"],
            self.droprate,
            self.C2,
            self._is_training,
            layer_name_suffix="text_intent" if self.share_hidden_layers else "text",
        )

        self.attention_weights = {}
        hparams = train_utils.create_t2t_hparams(
            self.num_transformer_layers,
            self.transformer_size,
            self.num_heads,
            self.droprate,
            self.pos_encoding,
            self.max_seq_length,
            self._is_training,
            self.unidirectional_encoder,
        )

        if "pre" in self.var_layers and self.pre_embed_layer is None:
            self.pre_embed_layer = train_utils.create_tfp_embed_layer(self.transformer_size, layer_name_suffix="pre", use_bias=False)

        a = train_utils.create_t2t_transformer_encoder(
            a_in, self.pre_embed_layer, mask, self.attention_weights, hparams, self.C2, self._is_training
        )

        return a

    # build tf graphs:
    def _build_tf_train_graph(self, session_data: SessionDataType) -> TrainingMetrics:

        # get in tensors from generator
        self.batch_in = self._iterator.get_next()
        # convert encoded all labels into the batch format
        label_batch = train_utils.prepare_batch(self._label_data)

        # convert batch format into sparse and dense tensors
        batch_data, _ = train_utils.batch_to_session_data(self.batch_in, session_data)
        label_data, _ = train_utils.batch_to_session_data(label_batch, self._label_data)

        mask = batch_data["text_mask"][0]
        a = self.combine_sparse_dense_features(
            batch_data["text_features"],
            mask,
            "text",
            sparse_dropout=self.sparse_input_dropout,
        )

        if self.masked_lm_loss:
            a_pre, lm_mask_bool = self._mask_input(a, mask)
        else:
            a_pre, lm_mask_bool = (a, None)

        # transformer
        a_transformed = self._create_tf_sequence(a_pre, mask)

        metrics = TrainingMetrics(loss={}, score={})

        if self.masked_lm_loss:
            loss, acc = self._train_mask_graph(a_transformed, a, lm_mask_bool)

            metrics.loss["m_loss"] = loss
            metrics.score["m_acc"] = acc

        if self.intent_classification:
            b = self.combine_sparse_dense_features(
                batch_data["intent_features"], batch_data["intent_mask"][0], "intent"
            )
            all_bs = self.combine_sparse_dense_features(
                label_data["intent_features"], label_data["intent_mask"][0], "intent"
            )

            loss, acc = self._train_intent_graph(a_transformed, b, all_bs, mask)
            metrics.loss["i_loss"] = loss
            metrics.score["i_acc"] = acc

        if self.named_entity_recognition:
            c = self.combine_sparse_dense_features(batch_data["tag_ids"], mask, "tag")

            loss, f1_score = self._train_entity_graph(a_transformed, c, mask)
            metrics.loss["e_loss"] = loss
            metrics.score["e_f1"] = f1_score

        return metrics

    def _train_mask_graph(self, a_transformed, a, lm_mask_bool):

        # make sure there is at least one element in the mask
        lm_mask_bool = tf.cond(
            tf.reduce_any(lm_mask_bool),
            lambda: lm_mask_bool,
            lambda: tf.scatter_nd([[0, 0, 0]], [True], tf.shape(lm_mask_bool)),
        )

        lm_mask_bool = tf.squeeze(lm_mask_bool, -1)
        a_t_masked = tf.boolean_mask(a_transformed, lm_mask_bool)
        a_masked = tf.boolean_mask(a, lm_mask_bool)

        a_t_masked_embed = train_utils.create_tf_embed(
            a_t_masked, self.embed_dim, self.C2, "a_transformed", self.similarity_type
        )

        a_embed = train_utils.create_tf_embed(
            a, self.embed_dim, self.C2, "a", self.similarity_type
        )
        a_embed_masked = tf.boolean_mask(a_embed, lm_mask_bool)

        return train_utils.calculate_loss_acc(
            a_t_masked_embed,
            a_embed_masked,
            a_masked,
            a_embed,
            a,
            self.num_neg,
            None,
            self.loss_type,
            self.mu_pos,
            self.mu_neg,
            self.use_max_sim_neg,
            self.C_emb,
            self.scale_loss,
        )

    def _train_entity_graph(
        self, a: "tf.Tensor", c: "tf.Tensor", mask: "tf.Tensor"
    ) -> Tuple["tf.Tensor", "tf.Tensor"]:
        sequence_lengths = tf.cast(tf.reduce_sum(mask[:, :, 0], 1), tf.int32)
        sequence_lengths.set_shape([mask.shape[0]])

        c = tf.reduce_sum(tf.nn.relu(c), -1)
        c = tf.cast(c, tf.int32)

        # tensor shapes
        # a: tensor(batch-size, max-seq-len, dim)
        # sequence_lengths: tensor(batch-size)
        # c: (batch-size, max-seq-len)

        # CRF
        crf_params, logits, pred_ids = self._create_crf(a, sequence_lengths)

        # Loss
        log_likelihood, _ = tf.contrib.crf.crf_log_likelihood(
            logits, c, sequence_lengths, crf_params
        )
        loss = tf.reduce_mean(-log_likelihood)

        # calculate f1 score for train predictions
        weights = tf.sequence_mask(sequence_lengths)
        pos_tag_indices = [k for k, v in self.inverted_tag_dict.items() if v != "O"]
        score = f1(c, pred_ids, self.num_tags, pos_tag_indices, weights)

        return loss, score[1]

    def _train_intent_graph(
        self, a: "tf.Tensor", b: "tf.Tensor", all_bs: "tf.Tensor", mask: "tf.Tensor"
    ) -> Tuple["tf.Tensor", "tf.Tensor"]:
        last = mask * tf.cumprod(1 - mask, axis=1, exclusive=True, reverse=True)

        # get _cls_ vector for intent classification
        a_last = tf.reduce_sum(a * last, 1)

        if "cls" in self.var_layers:
            if self.cls_embed_layer is None:
                self.cls_embed_layer = train_utils.create_tfp_embed_layer(self.embed_dim, layer_name_suffix="cls")
            self.cls_embed = self.cls_embed_layer(a_last)
        else:
            self.cls_embed = train_utils.create_tf_embed(
                a_last, self.embed_dim, self.C2, "cls", self.similarity_type
            )

        b = tf.reduce_sum(tf.nn.relu(b), 1)
        all_bs = tf.reduce_sum(tf.nn.relu(all_bs), 1)

        self.label_embed = self._create_tf_embed_fnn(
            b,
            self.hidden_layer_sizes["intent"],
            fnn_name="text_intent" if self.share_hidden_layers else "intent",
            embed_name="intent",
        )
        self.all_labels_embed = self._create_tf_embed_fnn(
            all_bs,
            self.hidden_layer_sizes["intent"],
            fnn_name="text_intent" if self.share_hidden_layers else "intent",
            embed_name="intent",
        )

        return train_utils.calculate_loss_acc(
            self.cls_embed,
            self.label_embed,
            b,
            self.all_labels_embed,
            all_bs,
            self.num_neg,
            None,
            self.loss_type,
            self.mu_pos,
            self.mu_neg,
            self.use_max_sim_neg,
            self.C_emb,
            self.scale_loss,
        )

    def _create_crf(
        self, input: tf.Tensor, sequence_lengths: tf.Tensor
    ) -> Tuple[tf.Tensor, tf.Tensor, tf.Tensor]:
        with tf.variable_scope("ner", reuse=tf.AUTO_REUSE):

            if "crf-logits" in self.var_layers:
                if self.crf_embed_layer is None:
                    self.crf_embed_layer = train_utils.create_tfp_embed_layer(self.num_tags, layer_name_suffix="crf-logits")
                logits = self.cls_embed_layer(input)
            else:
                logits = train_utils.create_tf_embed(
                    input, self.num_tags, self.C2, "crf-logits"
                )

            crf_params = tf.get_variable(
                "crf-params",
                [self.num_tags, self.num_tags],
                dtype=tf.float32,
                regularizer=tf.contrib.layers.l2_regularizer(self.C2),
            )
            pred_ids, _ = tf.contrib.crf.crf_decode(
                logits, crf_params, sequence_lengths
            )

            return crf_params, logits, pred_ids

    def _build_tf_pred_graph(self, session_data: "SessionDataType"):

        shapes, types = train_utils.get_shapes_types(session_data)

        batch_placeholder = []
        for s, t in zip(shapes, types):
            batch_placeholder.append(tf.placeholder(t, s))

        self.batch_in = tf.tuple(batch_placeholder)

        batch_data, self.batch_tuple_sizes = train_utils.batch_to_session_data(
            self.batch_in, session_data
        )

        mask = batch_data["text_mask"][0]
        a = self.combine_sparse_dense_features(
            batch_data["text_features"], mask, "text"
        )

        # transformer
        a = self._create_tf_sequence(a, mask)

        if self.intent_classification:
            b = self.combine_sparse_dense_features(
                batch_data["intent_features"], batch_data["intent_mask"][0], "intent"
            )
            self.all_labels_embed = tf.constant(self.session.run(self.all_labels_embed))

            self._pred_intent_graph(a, b, mask)

        if self.named_entity_recognition:
            self._pred_entity_graph(a, mask)

    def _pred_intent_graph(self, a: "tf.Tensor", b: "tf.Tensor", mask: "tf.Tensor"):
        last = mask * tf.cumprod(1 - mask, axis=1, exclusive=True, reverse=True)

        # get _cls_ embedding
        a_last = tf.reduce_sum(a * last, 1)

        if "cls" in self.var_layers:
            if self.cls_embed_layer is None:
                self.cls_embed_layer = train_utils.create_tfp_embed_layer(self.embed_dim, layer_name_suffix="cls")
            self.cls_embed = self.cls_embed_layer(a_last)
        else:
            self.cls_embed = train_utils.create_tf_embed(
                a_last, self.embed_dim, self.C2, "cls", self.similarity_type
            )

        b = tf.reduce_sum(b, 1)

        self.sim_all = train_utils.tf_raw_sim(
            self.cls_embed[:, tf.newaxis, :],
            self.all_labels_embed[tf.newaxis, :, :],
            None,
        )
        self.label_embed = self._create_tf_embed_fnn(
            b,
            self.hidden_layer_sizes["intent"],
            fnn_name="text_intent" if self.share_hidden_layers else "intent",
            embed_name="intent",
        )
        self.sim = train_utils.tf_raw_sim(
            self.cls_embed[:, tf.newaxis, :], self.label_embed, None
        )

        self.intent_prediction = train_utils.confidence_from_sim(
            self.sim_all, self.similarity_type
        )

    def _pred_entity_graph(self, a: "tf.Tensor", mask: "tf.Tensor"):
        sequence_lengths = tf.cast(tf.reduce_sum(mask[:, :, 0], 1), tf.int32)

        # predict tagsx
        _, _, pred_ids = self._create_crf(a, sequence_lengths)
        self.entity_prediction = tf.to_int64(pred_ids)

    # train helpers
    def preprocess_train_data(self, training_data: "TrainingData"):
        """Prepares data for training.

        Performs sanity checks on training data, extracts encodings for labels.
        """
        if self.bilou_flag:
            self.apply_bilou_schema(training_data)

        label_id_dict = self._create_label_id_dict(
            training_data, attribute=MESSAGE_INTENT_ATTRIBUTE
        )
        self.inverted_label_dict = {v: k for k, v in label_id_dict.items()}

        self._label_data = self._create_label_data(
            training_data, label_id_dict, attribute=MESSAGE_INTENT_ATTRIBUTE
        )

        tag_id_dict = self._create_tag_id_dict(training_data, self.bilou_flag)
        self.inverted_tag_dict = {v: k for k, v in tag_id_dict.items()}

        session_data = self._create_session_data(
            training_data.training_examples,
            label_id_dict,
            tag_id_dict,
            label_attribute=MESSAGE_INTENT_ATTRIBUTE,
        )

        self.num_tags = len(self.inverted_tag_dict)

        self.check_input_dimension_consistency(session_data)

        return session_data

    def apply_bilou_schema(self, training_data: "TrainingData"):
        if not self.named_entity_recognition:
            return

        for example in training_data.training_examples:
            entities = example.get(MESSAGE_ENTITIES_ATTRIBUTE)

            if not entities:
                continue

            entities = CRFEntityExtractor._convert_example(example)
            output = CRFEntityExtractor._bilou_tags_from_offsets(
                example.get(MESSAGE_TOKENS_NAMES[MESSAGE_TEXT_ATTRIBUTE]), entities
            )

            example.set(MESSAGE_BILOU_ENTITIES_ATTRIBUTE, output)

    # process helpers
    def predict_label(
        self, message: "Message"
    ) -> Tuple[Dict[Text, Any], List[Dict[Text, Any]]]:

        label = {"name": None, "confidence": 0.0}
        label_ranking = []

        if self.session is None:
            logger.error(
                "There is no trained tf.session: "
                "component is either not trained or "
                "didn't receive enough training data"
            )
            return label, label_ranking

        # create session data from message and convert it into a batch of 1
        session_data = self._create_session_data([message])
        batch = train_utils.prepare_batch(
            session_data, tuple_sizes=self.batch_tuple_sizes
        )

        # load tf graph and session
        label_ids, message_sim = self._calculate_message_sim(batch)

        # if X contains all zeros do not predict some label
        if label_ids.size > 0:
            label = {
                "name": self.inverted_label_dict[label_ids[0]],
                "confidence": message_sim[0],
            }

            ranking = list(zip(list(label_ids), message_sim))
            ranking = ranking[:LABEL_RANKING_LENGTH]
            label_ranking = [
                {"name": self.inverted_label_dict[label_idx], "confidence": score}
                for label_idx, score in ranking
            ]

        return label, label_ranking

    def _calculate_message_sim(
        self, batch: Tuple[np.ndarray]
    ) -> Tuple[np.ndarray, List[float]]:
        """Calculate message similarities"""

        if "pre" in self.var_layers or "cls" in self.var_layers:
            xs = []
            for _ in range(100):
                xs.append(self.session.run(
                    self.intent_prediction,
                    feed_dict={
                        _x_in: _x for _x_in, _x in zip(self.batch_in, batch) if _x is not None
                    },
                ))
            xs = np.array(xs)

            max_mask = (xs.max(axis=-1, keepdims=True) == xs).astype(xs.dtype)

            mask_xs = xs * max_mask
            max_xs = mask_xs.sum(axis=0) / (max_mask.sum(axis=0) + 1e-8)
            freq_xs = max_mask.sum(axis=0) / max_mask.shape[0]

            message_sim = 2 * freq_xs * max_xs / (freq_xs + max_xs + 1e-8)
        else:
            message_sim = self.session.run(
                self.intent_prediction,
                feed_dict={
                    _x_in: _x for _x_in, _x in zip(self.batch_in, batch) if _x is not None
                },
            )

        message_sim = message_sim.flatten()  # sim is a matrix

        label_ids = message_sim.argsort()[::-1]
        message_sim[::-1].sort()

        # transform sim to python list for JSON serializing
        return label_ids, message_sim.tolist()

    def predict_entities(self, message: "Message") -> List[Dict]:
        if self.session is None:
            logger.error(
                "There is no trained tf.session: "
                "component is either not trained or "
                "didn't receive enough training data"
            )
            return []

        # create session data from message and convert it into a batch of 1
        self.num_tags = len(self.inverted_tag_dict)
        session_data = self._create_session_data([message])
        batch = train_utils.prepare_batch(
            session_data, tuple_sizes=self.batch_tuple_sizes
        )

        # load tf graph and session
        if "pre" in self.var_layers or "crf" in self.var_layers:
            xs = []
            for _ in range(100):
                xs.append(self.session.run(
                    self.entity_prediction,
                    feed_dict={
                        _x_in: _x for _x_in, _x in zip(self.batch_in, batch) if _x is not None
                    },
                ))
            xs = np.array(xs)

            unique, counts = np.unique(xs, return_counts=True, axis=0)

            max_count = counts.argmax()
            predictions = unique[max_count]

        else:
            predictions = self.session.run(
                self.entity_prediction,
                feed_dict={
                    _x_in: _x for _x_in, _x in zip(self.batch_in, batch) if _x is not None
                },
            )

        tags = [self.inverted_tag_dict[p] for p in predictions[0]]

        if self.bilou_flag:
            tags = [t[2:] if t[:2] in ["B-", "I-", "U-", "L-"] else t for t in tags]

        entities = self._convert_tags_to_entities(
            message.text, message.get("tokens", []), tags
        )

        extracted = self.add_extractor_name(entities)
        entities = message.get("entities", []) + extracted

        return entities

    def _convert_tags_to_entities(
        self, text: str, tokens: List[Token], tags: List[Text]
    ) -> List[Dict[Text, Any]]:
        entities = []
        last_tag = "O"
        for token, tag in zip(tokens, tags):
            if tag == "O":
                last_tag = tag
                continue

            # new tag found
            if last_tag != tag:
                entity = {
                    "entity": tag,
                    "start": token.offset,
                    "end": token.end,
                    "extractor": "flair",
                }
                entities.append(entity)

            # belongs to last entity
            elif last_tag == tag:
                entities[-1]["end"] = token.end

            last_tag = tag

        for entity in entities:
            entity["value"] = text[entity["start"] : entity["end"]]

        return entities

    # methods to overwrite
    def train(
        self,
        training_data: "TrainingData",
        cfg: Optional["RasaNLUModelConfig"] = None,
        **kwargs: Any,
    ) -> None:
        """Train the embedding label classifier on a data set."""

        logger.debug("Started training embedding classifier.")

        # set numpy random seed
        np.random.seed(self.random_seed)

        session_data = self.preprocess_train_data(training_data)

        if self.intent_classification:
            possible_to_train = self._check_enough_labels(session_data)

            if not possible_to_train:
                logger.error(
                    "Can not train a classifier. "
                    "Need at least 2 different classes. "
                    "Skipping training of classifier."
                )
                return

        if self.evaluate_on_num_examples:
            session_data, eval_session_data = train_utils.train_val_split(
                session_data,
                self.evaluate_on_num_examples,
                self.random_seed,
                label_key="intent_ids",
            )
        else:
            eval_session_data = None

        self.graph = tf.Graph()
        with self.graph.as_default():
            # set random seed
            tf.set_random_seed(self.random_seed)

            # allows increasing batch size
            batch_size_in = tf.placeholder(tf.int64)

            (
                self._iterator,
                train_init_op,
                eval_init_op,
            ) = train_utils.create_iterator_init_datasets(
                session_data,
                eval_session_data,
                batch_size_in,
                self.batch_in_strategy,
                label_key="intent_ids",
            )

            self._is_training = tf.placeholder_with_default(False, shape=())

            metrics = self._build_tf_train_graph(session_data)

            # calculate overall loss
            if self.normalize_loss:
                loss = tf.add_n(
                    [
                        _loss / (tf.stop_gradient(_loss) + 1e-8)
                        for _loss in metrics.loss.values()
                    ]
                )
            else:
                loss = tf.add_n(list(metrics.loss.values()))

            # define which optimizer to use
            if self.optimizer.lower() == "nadam":
                self._train_op = tf.contrib.opt.NadamOptimizer(
                    learning_rate=self.learning_rate
                ).minimize(loss)
            else:
                self._train_op = tf.train.AdamOptimizer(
                    learning_rate=self.learning_rate
                ).minimize(loss)

            # train tensorflow graph
            self.session = tf.Session(config=self._tf_config)

            train_utils.train_tf_dataset(
                train_init_op,
                eval_init_op,
                batch_size_in,
                metrics,
                self._train_op,
                self.session,
                self._is_training,
                self.epochs,
                self.batch_in_size,
                self.evaluate_on_num_examples,
                self.evaluate_every_num_epochs,
                output_file=self.training_log_file,
            )

            # rebuild the graph for prediction
            self._build_tf_pred_graph(session_data)

            self.attention_weights = train_utils.extract_attention(
                self.attention_weights
            )

    def process(self, message: "Message", **kwargs: Any) -> None:
        """Return the most likely label and its similarity to the input."""

        if self.intent_classification:
            label, label_ranking = self.predict_label(message)

            message.set("intent", label, add_to_output=True)
            message.set("intent_ranking", label_ranking, add_to_output=True)

        if self.named_entity_recognition:
            entities = self.predict_entities(message)

            message.set("entities", entities, add_to_output=True)

    def persist(self, file_name: Text, model_dir: Text) -> Dict[Text, Any]:
        """Persist this model into the passed directory.

        Return the metadata necessary to load the model again.
        """

        if self.session is None:
            return {"file": None}

        checkpoint = os.path.join(model_dir, file_name + ".ckpt")

        # plot training curves
        plotter = Plotter()
        plotter.plot_training_curves(self.training_log_file, model_dir)
        # copy trainig log file
        copyfile(self.training_log_file, os.path.join(model_dir, "training-log.tsv"))

        try:
            os.makedirs(os.path.dirname(checkpoint))
        except OSError as e:
            # be happy if someone already created the path
            import errno

            if e.errno != errno.EEXIST:
                raise
        with self.graph.as_default():
            train_utils.persist_tensor("batch_placeholder", self.batch_in, self.graph)

            train_utils.persist_tensor("similarity_all", self.sim_all, self.graph)
            train_utils.persist_tensor(
                "intent_prediction", self.intent_prediction, self.graph
            )
            train_utils.persist_tensor(
                "entity_prediction", self.entity_prediction, self.graph
            )
            train_utils.persist_tensor("similarity", self.sim, self.graph)

            train_utils.persist_tensor("cls_embed", self.cls_embed, self.graph)
            train_utils.persist_tensor("label_embed", self.label_embed, self.graph)
            train_utils.persist_tensor(
                "all_labels_embed", self.all_labels_embed, self.graph
            )

            train_utils.persist_tensor(
                "attention_weights", self.attention_weights, self.graph
            )

            saver = tf.train.Saver()
            saver.save(self.session, checkpoint)

        with open(
            os.path.join(model_dir, file_name + ".inv_label_dict.pkl"), "wb"
        ) as f:
            pickle.dump(self.inverted_label_dict, f)

        with open(os.path.join(model_dir, file_name + ".inv_tag_dict.pkl"), "wb") as f:
            pickle.dump(self.inverted_tag_dict, f)

        with open(os.path.join(model_dir, file_name + ".tf_config.pkl"), "wb") as f:
            pickle.dump(self._tf_config, f)

        with open(
            os.path.join(model_dir, file_name + ".batch_tuple_sizes.pkl"), "wb"
        ) as f:
            pickle.dump(self.batch_tuple_sizes, f)

        return {"file": file_name}

    @classmethod
    def load(
        cls,
        meta: Dict[Text, Any],
        model_dir: Text = None,
        model_metadata: "Metadata" = None,
        cached_component: Optional["EmbeddingIntentClassifier"] = None,
        **kwargs: Any,
    ) -> "EmbeddingIntentClassifier":

        if model_dir and meta.get("file"):
            file_name = meta.get("file")
            checkpoint = os.path.join(model_dir, file_name + ".ckpt")

            with open(os.path.join(model_dir, file_name + ".tf_config.pkl"), "rb") as f:
                _tf_config = pickle.load(f)

            graph = tf.Graph()
            with graph.as_default():
                session = tf.compat.v1.Session(config=_tf_config)
                saver = tf.compat.v1.train.import_meta_graph(checkpoint + ".meta")

                saver.restore(session, checkpoint)

                batch_in = train_utils.load_tensor("batch_placeholder")

                sim_all = train_utils.load_tensor("similarity_all")
                cls_embed = train_utils.load_tensor("cls_embed")
                intent_prediction = train_utils.load_tensor("intent_prediction")
                entity_prediction = train_utils.load_tensor("entity_prediction")
                sim = train_utils.load_tensor("similarity")

                message_embed = train_utils.load_tensor("message_embed")
                label_embed = train_utils.load_tensor("label_embed")
                all_labels_embed = train_utils.load_tensor("all_labels_embed")

                attention_weights = train_utils.load_tensor("attention_weights")

            with open(
                os.path.join(model_dir, file_name + ".inv_label_dict.pkl"), "rb"
            ) as f:
                inv_label_dict = pickle.load(f)

            with open(
                os.path.join(model_dir, file_name + ".inv_tag_dict.pkl"), "rb"
            ) as f:
                inv_tag_dict = pickle.load(f)

            with open(
                os.path.join(model_dir, file_name + ".batch_tuple_sizes.pkl"), "rb"
            ) as f:
                batch_tuple_sizes = pickle.load(f)

            return cls(
                component_config=meta,
                inverted_label_dict=inv_label_dict,
                inverted_tag_dict=inv_tag_dict,
                session=session,
                graph=graph,
                batch_placeholder=batch_in,
                similarity_all=sim_all,
                intent_prediction=intent_prediction,
                entity_prediction=entity_prediction,
                similarity=sim,
                cls_embed=cls_embed,
                label_embed=label_embed,
                all_labels_embed=all_labels_embed,
                attention_weights=attention_weights,
                batch_tuple_sizes=batch_tuple_sizes,
            )

        else:
            warnings.warn(
                f"Failed to load nlu model. Maybe path '{os.path.abspath(model_dir)}' "
                "doesn't exist."
            )
            return cls(component_config=meta)<|MERGE_RESOLUTION|>--- conflicted
+++ resolved
@@ -148,15 +148,12 @@
         "intent_classification": True,
         # if true named entity recognition is trained and entities predicted
         "named_entity_recognition": True,
-<<<<<<< HEAD
         # number of entity tags
         "num_tags": None,
-        "var_layers": []  # ["pre", "cls", "crf"]
-=======
+        "var_layers": [],  # ["pre", "cls", "crf"]
         "masked_lm_loss": False,
         "sparse_input_dropout": False,
         "bilou_flag": False,
->>>>>>> 77465df3
     }
     # end default properties (DOC MARKER - don't remove)
 
@@ -255,14 +252,13 @@
         self.named_entity_recognition = self.component_config[
             "named_entity_recognition"
         ]
-<<<<<<< HEAD
+
         self.num_tags = self.component_config["num_tags"]
         self.var_layers = self.component_config["var_layers"]
-=======
+
         self.masked_lm_loss = self.component_config["masked_lm_loss"]
         self.sparse_input_dropout = self.component_config["sparse_input_dropout"]
         self.bilou_flag = self.component_config["bilou_flag"]
->>>>>>> 77465df3
 
     # package safety checks
     @classmethod
