import io
import logging
import os
import shutil
import tarfile
from typing import List, Optional, Text, Tuple

from rasa.nlu.config import RasaNLUModelConfig

logger = logging.getLogger(__name__)


def get_persistor(name: Text) -> Optional["Persistor"]:
    """Returns an instance of the requested persistor.

    Currently, `aws`, `gcs` and `azure` are supported"""

    if name == "aws":
        return AWSPersistor(
            os.environ.get("BUCKET_NAME"), os.environ.get("AWS_ENDPOINT_URL")
        )
    if name == "gcs":
        return GCSPersistor(os.environ.get("BUCKET_NAME"))

    if name == "azure":
        return AzurePersistor(
            os.environ.get("AZURE_CONTAINER"),
            os.environ.get("AZURE_ACCOUNT_NAME"),
            os.environ.get("AZURE_ACCOUNT_KEY"),
        )

    return None


class Persistor(object):
    """Store models in cloud and fetch them when needed"""

<<<<<<< HEAD
    def persist(self,
                model_directory: Text,
                model_name: Text) -> None:
=======
    def persist(self, model_directory: Text, model_name: Text, project: Text) -> None:
>>>>>>> 6718392a
        """Uploads a model persisted in the `target_dir` to cloud storage."""

        if not os.path.isdir(model_directory):
            raise ValueError("Target directory '{}' not found.".format(model_directory))

<<<<<<< HEAD
        file_key, tar_path = self._compress(
            model_directory, model_name)
=======
        file_key, tar_path = self._compress(model_directory, model_name, project)
>>>>>>> 6718392a
        self._persist_tar(file_key, tar_path)

    def retrieve(self, model_name: Text, project: Text, target_path: Text) -> None:
        """Downloads a model that has been persisted to cloud storage."""

        tar_name = self._tar_name(model_name, project)

        self._retrieve_tar(tar_name)
        self._decompress(tar_name, target_path)

    def list_models(self, project: Text) -> List[Text]:
        """Lists all the trained models of a project."""

        raise NotImplementedError

    def list_projects(self) -> List[Text]:
        """Lists all projects."""

        raise NotImplementedError

    def _retrieve_tar(self, filename: Text) -> Text:
        """Downloads a model previously persisted to cloud storage."""

        raise NotImplementedError("")

    def _persist_tar(self, filekey: Text, tarname: Text) -> None:
        """Uploads a model persisted in the `target_dir` to cloud storage."""

        raise NotImplementedError("")

<<<<<<< HEAD
    def _compress(self,
                  model_directory: Text,
                  model_name: Text) -> Tuple[Text, Text]:
=======
    def _compress(
        self, model_directory: Text, model_name: Text, project: Text
    ) -> Tuple[Text, Text]:
>>>>>>> 6718392a
        """Creates a compressed archive and returns key and tar."""
        import tempfile

        dirpath = tempfile.mkdtemp()
<<<<<<< HEAD
        base_name = self._tar_name(model_name, include_extension=False)
        tar_name = shutil.make_archive(os.path.join(dirpath, base_name),
                                       'gztar',
                                       root_dir=model_directory,
                                       base_dir=".")
=======
        base_name = self._tar_name(model_name, project, include_extension=False)
        tar_name = shutil.make_archive(
            os.path.join(dirpath, base_name),
            "gztar",
            root_dir=model_directory,
            base_dir=".",
        )
>>>>>>> 6718392a
        file_key = os.path.basename(tar_name)
        return file_key, tar_name

    @staticmethod
<<<<<<< HEAD
=======
    def _project_prefix(project: Text) -> Text:

        p = project or RasaNLUModelConfig.DEFAULT_PROJECT_NAME
        return "{}___".format(p)

    @staticmethod
>>>>>>> 6718392a
    def _project_and_model_from_filename(filename: Text) -> Tuple[Text, Text]:

        split = filename.split("___")
        if len(split) > 1:
            model_name = split[1].replace(".tar.gz", "")
            return split[0], model_name
        else:
            return split[0], ""

    @staticmethod
<<<<<<< HEAD
    def _tar_name(model_name: Text,
                  include_extension: bool = True) -> Text:

        ext = ".tar.gz" if include_extension else ""
        return '{m}{ext}'.format(m=model_name, ext=ext)
=======
    def _tar_name(
        model_name: Text, project: Text, include_extension: bool = True
    ) -> Text:

        ext = ".tar.gz" if include_extension else ""
        return "{p}{m}{ext}".format(
            p=Persistor._project_prefix(project), m=model_name, ext=ext
        )
>>>>>>> 6718392a

    @staticmethod
    def _decompress(compressed_path: Text, target_path: Text) -> None:

        with tarfile.open(compressed_path, "r:gz") as tar:
            tar.extractall(target_path)  # project dir will be created if it not exists


class AWSPersistor(Persistor):
    """Store models on S3.

    Fetches them when needed, instead of storing them on the local disk."""

    def __init__(self, bucket_name: Text, endpoint_url: Optional[Text] = None) -> None:
        import boto3

        super(AWSPersistor, self).__init__()
        self.s3 = boto3.resource("s3", endpoint_url=endpoint_url)
        self._ensure_bucket_exists(bucket_name)
        self.bucket_name = bucket_name
        self.bucket = self.s3.Bucket(bucket_name)

    def list_models(self, project: Text) -> List[Text]:
        try:
<<<<<<< HEAD
            return [self._project_and_model_from_filename(obj.key)[1]
                    for obj in self.bucket.objects.filter()]
=======
            prefix = self._project_prefix(project)
            return [
                self._project_and_model_from_filename(obj.key)[1]
                for obj in self.bucket.objects.filter(Prefix=prefix)
            ]
>>>>>>> 6718392a
        except Exception as e:
            logger.warning(
                "Failed to list models for project {} in AWS. {}".format(project, e)
            )
            return []

    def list_projects(self) -> List[Text]:
        try:
            projects_set = {
                self._project_and_model_from_filename(obj.key)[0]
                for obj in self.bucket.objects.filter()
            }
            return list(projects_set)
        except Exception as e:
            logger.warning(
                "Failed to list projects in AWS bucket {}. "
                "Error: {}".format(self.bucket_name, e)
            )
            return []

    def _ensure_bucket_exists(self, bucket_name: Text) -> None:
        import boto3
        import botocore

        bucket_config = {"LocationConstraint": boto3.DEFAULT_SESSION.region_name}
        # noinspection PyUnresolvedReferences
        try:
            self.s3.create_bucket(
                Bucket=bucket_name, CreateBucketConfiguration=bucket_config
            )
        except botocore.exceptions.ClientError:
            pass  # bucket already exists

    def _persist_tar(self, file_key: Text, tar_path: Text) -> None:
        """Uploads a model persisted in the `target_dir` to s3."""

        with open(tar_path, "rb") as f:
            self.s3.Object(self.bucket_name, file_key).put(Body=f)

    def _retrieve_tar(self, target_filename: Text) -> None:
        """Downloads a model that has previously been persisted to s3."""

        with io.open(target_filename, "wb") as f:
            self.bucket.download_fileobj(target_filename, f)


class GCSPersistor(Persistor):
    """Store models on Google Cloud Storage.

     Fetches them when needed, instead of storing them on the local disk."""

    def __init__(self, bucket_name: Text) -> None:
        from google.cloud import storage

        super(GCSPersistor, self).__init__()

        self.storage_client = storage.Client()
        self._ensure_bucket_exists(bucket_name)

        self.bucket_name = bucket_name
        self.bucket = self.storage_client.bucket(bucket_name)

    def list_models(self, project: Text) -> List[Text]:

        try:
<<<<<<< HEAD
            blob_iterator = self.bucket.list_blobs()
            return [self._project_and_model_from_filename(b.name)[1]
                    for b in blob_iterator]
=======
            blob_iterator = self.bucket.list_blobs(prefix=self._project_prefix(project))
            return [
                self._project_and_model_from_filename(b.name)[1] for b in blob_iterator
            ]
>>>>>>> 6718392a
        except Exception as e:
            logger.warning(
                "Failed to list models for project {} in "
                "google cloud storage. {}".format(project, e)
            )
            return []

    def list_projects(self) -> List[Text]:

        try:
            blob_iterator = self.bucket.list_blobs()
            projects_set = {
                self._project_and_model_from_filename(b.name)[0] for b in blob_iterator
            }
            return list(projects_set)
        except Exception as e:
            logger.warning(
                "Failed to list projects in google cloud storage. {}".format(e)
            )
            return []

    def _ensure_bucket_exists(self, bucket_name: Text) -> None:
        from google.cloud import exceptions

        try:
            self.storage_client.create_bucket(bucket_name)
        except exceptions.Conflict:
            # bucket exists
            pass

    def _persist_tar(self, file_key: Text, tar_path: Text) -> None:
        """Uploads a model persisted in the `target_dir` to GCS."""

        blob = self.bucket.blob(file_key)
        blob.upload_from_filename(tar_path)

    def _retrieve_tar(self, target_filename: Text) -> None:
        """Downloads a model that has previously been persisted to GCS."""

        blob = self.bucket.blob(target_filename)
        blob.download_to_filename(target_filename)


class AzurePersistor(Persistor):
    """Store models on Azure"""

    def __init__(
        self, azure_container: Text, azure_account_name: Text, azure_account_key: Text
    ) -> None:
        from azure.storage import blob as azureblob

        super(AzurePersistor, self).__init__()

        self.blob_client = azureblob.BlockBlobService(
            account_name=azure_account_name,
            account_key=azure_account_key,
            endpoint_suffix="core.windows.net",
        )

        self._ensure_container_exists(azure_container)
        self.container_name = azure_container

    def _ensure_container_exists(self, container_name: Text) -> None:

        exists = self.blob_client.exists(container_name)
        if not exists:
            self.blob_client.create_container(container_name)

    def list_models(self, project: Text) -> List[Text]:

        try:
            blob_iterator = self.blob_client.list_blobs(
<<<<<<< HEAD
                self.container_name
=======
                self.container_name, prefix=self._project_prefix(project)
>>>>>>> 6718392a
            )
            return [
                self._project_and_model_from_filename(b.name)[1] for b in blob_iterator
            ]
        except Exception as e:
            logger.warning(
                "Failed to list models for project {} in "
                "azure blob storage. {}".format(project, e)
            )
            return []

    def list_projects(self) -> List[Text]:
        try:
            # noinspection PyTypeChecker
            blob_iterator = self.blob_client.list_blobs(
                self.container_name, prefix=None
            )
            projects_set = {
                self._project_and_model_from_filename(b.name)[0] for b in blob_iterator
            }
            return list(projects_set)
        except Exception as e:
            logger.warning("Failed to list projects in Azure. {}".format(e))
            return []

    def _persist_tar(self, file_key: Text, tar_path: Text) -> None:
        """Uploads a model persisted in the `target_dir` to Azure."""

        self.blob_client.create_blob_from_path(self.container_name, file_key, tar_path)

    def _retrieve_tar(self, target_filename: Text) -> None:
        """Downloads a model that has previously been persisted to Azure."""

        self.blob_client.get_blob_to_path(
            self.container_name, target_filename, target_filename
        )<|MERGE_RESOLUTION|>--- conflicted
+++ resolved
@@ -35,24 +35,13 @@
 class Persistor(object):
     """Store models in cloud and fetch them when needed"""
 
-<<<<<<< HEAD
-    def persist(self,
-                model_directory: Text,
-                model_name: Text) -> None:
-=======
-    def persist(self, model_directory: Text, model_name: Text, project: Text) -> None:
->>>>>>> 6718392a
+    def persist(self, model_directory: Text, model_name: Text) -> None:
         """Uploads a model persisted in the `target_dir` to cloud storage."""
 
         if not os.path.isdir(model_directory):
             raise ValueError("Target directory '{}' not found.".format(model_directory))
 
-<<<<<<< HEAD
-        file_key, tar_path = self._compress(
-            model_directory, model_name)
-=======
-        file_key, tar_path = self._compress(model_directory, model_name, project)
->>>>>>> 6718392a
+        file_key, tar_path = self._compress(model_directory, model_name)
         self._persist_tar(file_key, tar_path)
 
     def retrieve(self, model_name: Text, project: Text, target_path: Text) -> None:
@@ -83,47 +72,22 @@
 
         raise NotImplementedError("")
 
-<<<<<<< HEAD
-    def _compress(self,
-                  model_directory: Text,
-                  model_name: Text) -> Tuple[Text, Text]:
-=======
-    def _compress(
-        self, model_directory: Text, model_name: Text, project: Text
-    ) -> Tuple[Text, Text]:
->>>>>>> 6718392a
+    def _compress(self, model_directory: Text, model_name: Text) -> Tuple[Text, Text]:
         """Creates a compressed archive and returns key and tar."""
         import tempfile
 
         dirpath = tempfile.mkdtemp()
-<<<<<<< HEAD
         base_name = self._tar_name(model_name, include_extension=False)
-        tar_name = shutil.make_archive(os.path.join(dirpath, base_name),
-                                       'gztar',
-                                       root_dir=model_directory,
-                                       base_dir=".")
-=======
-        base_name = self._tar_name(model_name, project, include_extension=False)
         tar_name = shutil.make_archive(
             os.path.join(dirpath, base_name),
             "gztar",
             root_dir=model_directory,
             base_dir=".",
         )
->>>>>>> 6718392a
         file_key = os.path.basename(tar_name)
         return file_key, tar_name
 
     @staticmethod
-<<<<<<< HEAD
-=======
-    def _project_prefix(project: Text) -> Text:
-
-        p = project or RasaNLUModelConfig.DEFAULT_PROJECT_NAME
-        return "{}___".format(p)
-
-    @staticmethod
->>>>>>> 6718392a
     def _project_and_model_from_filename(filename: Text) -> Tuple[Text, Text]:
 
         split = filename.split("___")
@@ -134,22 +98,10 @@
             return split[0], ""
 
     @staticmethod
-<<<<<<< HEAD
-    def _tar_name(model_name: Text,
-                  include_extension: bool = True) -> Text:
+    def _tar_name(model_name: Text, include_extension: bool = True) -> Text:
 
         ext = ".tar.gz" if include_extension else ""
-        return '{m}{ext}'.format(m=model_name, ext=ext)
-=======
-    def _tar_name(
-        model_name: Text, project: Text, include_extension: bool = True
-    ) -> Text:
-
-        ext = ".tar.gz" if include_extension else ""
-        return "{p}{m}{ext}".format(
-            p=Persistor._project_prefix(project), m=model_name, ext=ext
-        )
->>>>>>> 6718392a
+        return "{m}{ext}".format(m=model_name, ext=ext)
 
     @staticmethod
     def _decompress(compressed_path: Text, target_path: Text) -> None:
@@ -174,16 +126,10 @@
 
     def list_models(self, project: Text) -> List[Text]:
         try:
-<<<<<<< HEAD
-            return [self._project_and_model_from_filename(obj.key)[1]
-                    for obj in self.bucket.objects.filter()]
-=======
-            prefix = self._project_prefix(project)
             return [
                 self._project_and_model_from_filename(obj.key)[1]
-                for obj in self.bucket.objects.filter(Prefix=prefix)
+                for obj in self.bucket.objects.filter()
             ]
->>>>>>> 6718392a
         except Exception as e:
             logger.warning(
                 "Failed to list models for project {} in AWS. {}".format(project, e)
@@ -249,16 +195,10 @@
     def list_models(self, project: Text) -> List[Text]:
 
         try:
-<<<<<<< HEAD
             blob_iterator = self.bucket.list_blobs()
-            return [self._project_and_model_from_filename(b.name)[1]
-                    for b in blob_iterator]
-=======
-            blob_iterator = self.bucket.list_blobs(prefix=self._project_prefix(project))
             return [
                 self._project_and_model_from_filename(b.name)[1] for b in blob_iterator
             ]
->>>>>>> 6718392a
         except Exception as e:
             logger.warning(
                 "Failed to list models for project {} in "
@@ -330,13 +270,7 @@
     def list_models(self, project: Text) -> List[Text]:
 
         try:
-            blob_iterator = self.blob_client.list_blobs(
-<<<<<<< HEAD
-                self.container_name
-=======
-                self.container_name, prefix=self._project_prefix(project)
->>>>>>> 6718392a
-            )
+            blob_iterator = self.blob_client.list_blobs(self.container_name)
             return [
                 self._project_and_model_from_filename(b.name)[1] for b in blob_iterator
             ]
