--- conflicted
+++ resolved
@@ -15,9 +15,6 @@
 import rasa.utils.common
 import rasa.utils.endpoints
 import rasa.utils.io
-from rasa.core.domain import InvalidDomain
-from rasa.core.lock_store import LockStore
-from rasa.utils.endpoints import EndpointConfig
 from rasa.constants import (
     MINIMUM_COMPATIBLE_VERSION,
     DEFAULT_MODELS_PATH,
@@ -27,14 +24,17 @@
 from rasa.core import broker
 from rasa.core.agent import load_agent, Agent
 from rasa.core.channels.channel import UserMessage, CollectingOutputChannel
+from rasa.core.domain import InvalidDomain
 from rasa.core.events import Event
+from rasa.core.lock_store import LockStore
 from rasa.core.test import test
+from rasa.core.tracker_store import TrackerStore
 from rasa.core.trackers import DialogueStateTracker, EventVerbosity
 from rasa.core.utils import dump_obj_as_str_to_file, AvailableEndpoints
 from rasa.model import get_model_subdirectories, fingerprint_from_path
 from rasa.nlu.emulators.no_emulator import NoEmulator
 from rasa.nlu.test import run_evaluation
-from rasa.core.tracker_store import TrackerStore
+from rasa.utils.endpoints import EndpointConfig
 
 logger = logging.getLogger(__name__)
 
@@ -829,10 +829,7 @@
         model_path = request.json.get("model_file", None)
         model_server = request.json.get("model_server", None)
         remote_storage = request.json.get("remote_storage", None)
-<<<<<<< HEAD
-
-        new_agent = await _load_agent(
-=======
+
         if model_server:
             try:
                 model_server = EndpointConfig.from_dict(model_server)
@@ -845,15 +842,8 @@
                     {"parameter": "model_server", "in": "body"},
                 )
         app.agent = await _load_agent(
->>>>>>> 8b632473
             model_path, model_server, remote_storage, endpoints
         )
-
-        # port the old agent's lock store to the new agent
-        existing_lock_store = app.agent.lock_store
-        new_agent.lock_store = existing_lock_store
-
-        app.agent = new_agent
 
         logger.debug("Successfully loaded model '{}'.".format(model_path))
         return response.json(None, status=204)
