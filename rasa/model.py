--- conflicted
+++ resolved
@@ -148,17 +148,10 @@
     Returns:
         Tuple (path to Core subdirectory, path to NLU subdirectory).
     """
-<<<<<<< HEAD
-    return (
-        os.path.join(unpacked_model_path, "core"),
-        os.path.join(unpacked_model_path, "nlu"),
-    )
-=======
     core_path = os.path.join(unpacked_model_path, "core")
     nlu_path = os.path.join(unpacked_model_path, "nlu")
 
     return core_path, nlu_path
->>>>>>> cd85fb05
 
 
 def create_package_rasa(
