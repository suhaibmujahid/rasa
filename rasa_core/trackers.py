--- conflicted
+++ resolved
@@ -168,14 +168,8 @@
         from rasa_core.channels import UserMessage
 
         return DialogueStateTracker(UserMessage.DEFAULT_SENDER_ID,
-<<<<<<< HEAD
-                                    self.slots.values())
-=======
-                                  self.slots.values(),
-                                    self.topics,
-                                    self.default_topic,
+                                    self.slots.values(),
                                     self._max_event_history)
->>>>>>> db5846a7
 
     def generate_all_prior_trackers(self):
         # type: () -> Generator[DialogueStateTracker, None, None]
